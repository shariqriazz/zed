use crate::{
    elements::AnyRootElement,
    geometry::rect::RectF,
    json::ToJson,
    keymap_matcher::{Binding, KeymapContext, Keystroke, MatchResult},
    platform::{
        self, Appearance, CursorStyle, Event, KeyDownEvent, KeyUpEvent, ModifiersChangedEvent,
        MouseButton, MouseMovedEvent, PromptLevel, WindowBounds,
    },
    scene::{
        CursorRegion, MouseClick, MouseClickOut, MouseDown, MouseDownOut, MouseDrag, MouseEvent,
        MouseHover, MouseMove, MouseMoveOut, MouseScrollWheel, MouseUp, MouseUpOut, Scene,
    },
    text_layout::TextLayoutCache,
    util::post_inc,
    Action, AnyView, AnyViewHandle, AppContext, BorrowAppContext, BorrowWindowContext, Effect,
<<<<<<< HEAD
    Element, Entity, Handle, LayoutContext, MouseRegion, MouseRegionId, PaintContext, SceneBuilder,
    Subscription, View, ViewContext, ViewHandle, WindowInvalidation,
=======
    Element, Entity, Handle, LayoutContext, MouseRegion, MouseRegionId, SceneBuilder, Subscription,
    View, ViewContext, ViewHandle, WindowHandle, WindowInvalidation,
>>>>>>> d3c1966d
};
use anyhow::{anyhow, bail, Result};
use collections::{HashMap, HashSet};
use pathfinder_geometry::vector::{vec2f, Vector2F};
use postage::oneshot;
use serde_json::json;
use smallvec::SmallVec;
use sqlez::{
    bindable::{Bind, Column, StaticColumnCount},
    statement::Statement,
};
use std::{
    any::TypeId,
    mem,
    ops::{Deref, DerefMut, Range, Sub},
};
use util::ResultExt;
use uuid::Uuid;

use super::{Reference, ViewMetadata};

pub struct Window {
    pub(crate) root_view: Option<AnyViewHandle>,
    pub(crate) focused_view_id: Option<usize>,
    pub(crate) parents: HashMap<usize, usize>,
    pub(crate) is_active: bool,
    pub(crate) is_fullscreen: bool,
    pub(crate) invalidation: Option<WindowInvalidation>,
    pub(crate) platform_window: Box<dyn platform::Window>,
    pub(crate) rendered_views: HashMap<usize, Box<dyn AnyRootElement>>,
    titlebar_height: f32,
    appearance: Appearance,
    cursor_regions: Vec<CursorRegion>,
    mouse_regions: Vec<(MouseRegion, usize)>,
    last_mouse_moved_event: Option<Event>,
    pub(crate) hovered_region_ids: HashSet<MouseRegionId>,
    pub(crate) clicked_region_ids: HashSet<MouseRegionId>,
    pub(crate) clicked_region: Option<(MouseRegionId, MouseButton)>,
    mouse_position: Vector2F,
    text_layout_cache: TextLayoutCache,
}

impl Window {
    pub fn new<V, F>(
        window_id: usize,
        platform_window: Box<dyn platform::Window>,
        cx: &mut AppContext,
        build_view: F,
    ) -> Self
    where
        F: FnOnce(&mut ViewContext<V>) -> V,
        V: View,
    {
        let titlebar_height = platform_window.titlebar_height();
        let appearance = platform_window.appearance();
        let mut window = Self {
            root_view: None,
            focused_view_id: None,
            parents: Default::default(),
            is_active: false,
            invalidation: None,
            is_fullscreen: false,
            platform_window,
            rendered_views: Default::default(),
            cursor_regions: Default::default(),
            mouse_regions: Default::default(),
            text_layout_cache: TextLayoutCache::new(cx.font_system.clone()),
            last_mouse_moved_event: None,
            hovered_region_ids: Default::default(),
            clicked_region_ids: Default::default(),
            clicked_region: None,
            mouse_position: vec2f(0., 0.),
            titlebar_height,
            appearance,
        };

        let mut window_context = WindowContext::mutable(cx, &mut window, window_id);
        let root_view = window_context.add_view(|cx| build_view(cx));
        if let Some(invalidation) = window_context.window.invalidation.take() {
            window_context.invalidate(invalidation, appearance);
        }
        window.focused_view_id = Some(root_view.id());
        window.root_view = Some(root_view.into_any());
        window
    }

    pub fn root_view(&self) -> &AnyViewHandle {
        &self
            .root_view
            .as_ref()
            .expect("root_view called during window construction")
    }
}

pub struct WindowContext<'a> {
    pub(crate) app_context: Reference<'a, AppContext>,
    pub(crate) window: Reference<'a, Window>,
    pub(crate) window_id: usize,
    pub(crate) removed: bool,
}

impl Deref for WindowContext<'_> {
    type Target = AppContext;

    fn deref(&self) -> &Self::Target {
        &self.app_context
    }
}

impl DerefMut for WindowContext<'_> {
    fn deref_mut(&mut self) -> &mut Self::Target {
        &mut self.app_context
    }
}

impl BorrowAppContext for WindowContext<'_> {
    fn read_with<T, F: FnOnce(&AppContext) -> T>(&self, f: F) -> T {
        self.app_context.read_with(f)
    }

    fn update<T, F: FnOnce(&mut AppContext) -> T>(&mut self, f: F) -> T {
        self.app_context.update(f)
    }
}

impl BorrowWindowContext for WindowContext<'_> {
    type Result<T> = T;

    fn read_window_with<T, F: FnOnce(&WindowContext) -> T>(&self, window_id: usize, f: F) -> T {
        if self.window_id == window_id {
            f(self)
        } else {
            panic!("read_with called with id of window that does not belong to this context")
        }
    }

    fn update_window<T, F: FnOnce(&mut WindowContext) -> T>(
        &mut self,
        window_id: usize,
        f: F,
    ) -> T {
        if self.window_id == window_id {
            f(self)
        } else {
            panic!("update called with id of window that does not belong to this context")
        }
    }
}

impl<'a> WindowContext<'a> {
    pub fn mutable(
        app_context: &'a mut AppContext,
        window: &'a mut Window,
        window_id: usize,
    ) -> Self {
        Self {
            app_context: Reference::Mutable(app_context),
            window: Reference::Mutable(window),
            window_id,
            removed: false,
        }
    }

    pub fn immutable(app_context: &'a AppContext, window: &'a Window, window_id: usize) -> Self {
        Self {
            app_context: Reference::Immutable(app_context),
            window: Reference::Immutable(window),
            window_id,
            removed: false,
        }
    }

    pub fn remove_window(&mut self) {
        self.removed = true;
    }

    pub fn window_id(&self) -> usize {
        self.window_id
    }

    pub fn app_context(&mut self) -> &mut AppContext {
        &mut self.app_context
    }

    pub fn root_view(&self) -> &AnyViewHandle {
        self.window.root_view()
    }

    pub fn window_size(&self) -> Vector2F {
        self.window.platform_window.content_size()
    }

    pub fn text_layout_cache(&self) -> &TextLayoutCache {
        &self.window.text_layout_cache
    }

    pub(crate) fn update_any_view<F, T>(&mut self, view_id: usize, f: F) -> Option<T>
    where
        F: FnOnce(&mut dyn AnyView, &mut Self) -> T,
    {
        let window_id = self.window_id;
        let mut view = self.views.remove(&(window_id, view_id))?;
        let result = f(view.as_mut(), self);
        self.views.insert((window_id, view_id), view);
        Some(result)
    }

    pub(crate) fn update_view<T, S>(
        &mut self,
        handle: &ViewHandle<T>,
        update: &mut dyn FnMut(&mut T, &mut ViewContext<T>) -> S,
    ) -> S
    where
        T: View,
    {
        self.update_any_view(handle.view_id, |view, cx| {
            let mut cx = ViewContext::mutable(cx, handle.view_id);
            update(
                view.as_any_mut()
                    .downcast_mut()
                    .expect("downcast is type safe"),
                &mut cx,
            )
        })
        .expect("view is already on the stack")
    }

    pub fn defer(&mut self, callback: impl 'static + FnOnce(&mut WindowContext)) {
        let window_id = self.window_id;
        self.app_context.defer(move |cx| {
            cx.update_window(window_id, |cx| callback(cx));
        })
    }

    pub fn update_global<T, F, U>(&mut self, update: F) -> U
    where
        T: 'static,
        F: FnOnce(&mut T, &mut Self) -> U,
    {
        AppContext::update_global_internal(self, |global, cx| update(global, cx))
    }

    pub fn update_default_global<T, F, U>(&mut self, update: F) -> U
    where
        T: 'static + Default,
        F: FnOnce(&mut T, &mut Self) -> U,
    {
        AppContext::update_default_global_internal(self, |global, cx| update(global, cx))
    }

    pub fn subscribe<E, H, F>(&mut self, handle: &H, mut callback: F) -> Subscription
    where
        E: Entity,
        E::Event: 'static,
        H: Handle<E>,
        F: 'static + FnMut(H, &E::Event, &mut WindowContext),
    {
        self.subscribe_internal(handle, move |emitter, event, cx| {
            callback(emitter, event, cx);
            true
        })
    }

    pub fn subscribe_internal<E, H, F>(&mut self, handle: &H, mut callback: F) -> Subscription
    where
        E: Entity,
        E::Event: 'static,
        H: Handle<E>,
        F: 'static + FnMut(H, &E::Event, &mut WindowContext) -> bool,
    {
        let window_id = self.window_id;
        self.app_context
            .subscribe_internal(handle, move |emitter, event, cx| {
                cx.update_window(window_id, |cx| callback(emitter, event, cx))
                    .unwrap_or(false)
            })
    }

    pub(crate) fn observe_window_activation<F>(&mut self, callback: F) -> Subscription
    where
        F: 'static + FnMut(bool, &mut WindowContext) -> bool,
    {
        let window_id = self.window_id;
        let subscription_id = post_inc(&mut self.next_subscription_id);
        self.pending_effects
            .push_back(Effect::WindowActivationObservation {
                window_id,
                subscription_id,
                callback: Box::new(callback),
            });
        Subscription::WindowActivationObservation(
            self.window_activation_observations
                .subscribe(window_id, subscription_id),
        )
    }

    pub(crate) fn observe_fullscreen<F>(&mut self, callback: F) -> Subscription
    where
        F: 'static + FnMut(bool, &mut WindowContext) -> bool,
    {
        let window_id = self.window_id;
        let subscription_id = post_inc(&mut self.next_subscription_id);
        self.pending_effects
            .push_back(Effect::WindowFullscreenObservation {
                window_id,
                subscription_id,
                callback: Box::new(callback),
            });
        Subscription::WindowActivationObservation(
            self.window_activation_observations
                .subscribe(window_id, subscription_id),
        )
    }

    pub(crate) fn observe_window_bounds<F>(&mut self, callback: F) -> Subscription
    where
        F: 'static + FnMut(WindowBounds, Uuid, &mut WindowContext) -> bool,
    {
        let window_id = self.window_id;
        let subscription_id = post_inc(&mut self.next_subscription_id);
        self.pending_effects
            .push_back(Effect::WindowBoundsObservation {
                window_id,
                subscription_id,
                callback: Box::new(callback),
            });
        Subscription::WindowBoundsObservation(
            self.window_bounds_observations
                .subscribe(window_id, subscription_id),
        )
    }

    pub fn observe_keystrokes<F>(&mut self, callback: F) -> Subscription
    where
        F: 'static
            + FnMut(&Keystroke, &MatchResult, Option<&Box<dyn Action>>, &mut WindowContext) -> bool,
    {
        let window_id = self.window_id;
        let subscription_id = post_inc(&mut self.next_subscription_id);
        self.keystroke_observations
            .add_callback(window_id, subscription_id, Box::new(callback));
        Subscription::KeystrokeObservation(
            self.keystroke_observations
                .subscribe(window_id, subscription_id),
        )
    }

    pub(crate) fn available_actions(
        &self,
        view_id: usize,
    ) -> Vec<(&'static str, Box<dyn Action>, SmallVec<[Binding; 1]>)> {
        let window_id = self.window_id;
        let mut contexts = Vec::new();
        let mut handler_depths_by_action_id = HashMap::<TypeId, usize>::default();
        for (depth, view_id) in self.ancestors(view_id).enumerate() {
            if let Some(view_metadata) = self.views_metadata.get(&(window_id, view_id)) {
                contexts.push(view_metadata.keymap_context.clone());
                if let Some(actions) = self.actions.get(&view_metadata.type_id) {
                    handler_depths_by_action_id
                        .extend(actions.keys().copied().map(|action_id| (action_id, depth)));
                }
            } else {
                log::error!(
                    "view {} not found when computing available actions",
                    view_id
                );
            }
        }

        handler_depths_by_action_id.extend(
            self.global_actions
                .keys()
                .copied()
                .map(|action_id| (action_id, contexts.len())),
        );

        self.action_deserializers
            .iter()
            .filter_map(move |(name, (action_id, deserialize))| {
                if let Some(action_depth) = handler_depths_by_action_id.get(action_id).copied() {
                    let action = deserialize(serde_json::Value::Object(Default::default())).ok()?;
                    let bindings = self
                        .keystroke_matcher
                        .bindings_for_action(*action_id)
                        .filter(|b| {
                            action.eq(b.action())
                                && (0..=action_depth)
                                    .any(|depth| b.match_context(&contexts[depth..]))
                        })
                        .cloned()
                        .collect();
                    Some((*name, action, bindings))
                } else {
                    None
                }
            })
            .collect()
    }

    pub(crate) fn dispatch_keystroke(&mut self, keystroke: &Keystroke) -> bool {
        let window_id = self.window_id;
        if let Some(focused_view_id) = self.focused_view_id() {
            let dispatch_path = self
                .ancestors(focused_view_id)
                .filter_map(|view_id| {
                    self.views_metadata
                        .get(&(window_id, view_id))
                        .map(|view| (view_id, view.keymap_context.clone()))
                })
                .collect();

            let match_result = self
                .keystroke_matcher
                .push_keystroke(keystroke.clone(), dispatch_path);
            let mut handled_by = None;

            let keystroke_handled = match &match_result {
                MatchResult::None => false,
                MatchResult::Pending => true,
                MatchResult::Matches(matches) => {
                    for (view_id, action) in matches {
                        if self.dispatch_action(Some(*view_id), action.as_ref()) {
                            self.keystroke_matcher.clear_pending();
                            handled_by = Some(action.boxed_clone());
                            break;
                        }
                    }
                    handled_by.is_some()
                }
            };

            self.keystroke(
                window_id,
                keystroke.clone(),
                handled_by,
                match_result.clone(),
            );
            keystroke_handled
        } else {
            self.keystroke(window_id, keystroke.clone(), None, MatchResult::None);
            false
        }
    }

    pub(crate) fn dispatch_event(&mut self, event: Event, event_reused: bool) -> bool {
        let mut mouse_events = SmallVec::<[_; 2]>::new();
        let mut notified_views: HashSet<usize> = Default::default();
        let window_id = self.window_id;

        // 1. Handle platform event. Keyboard events get dispatched immediately, while mouse events
        //    get mapped into the mouse-specific MouseEvent type.
        //  -> These are usually small: [Mouse Down] or [Mouse up, Click] or [Mouse Moved, Mouse Dragged?]
        //  -> Also updates mouse-related state
        match &event {
            Event::KeyDown(e) => return self.dispatch_key_down(e),

            Event::KeyUp(e) => return self.dispatch_key_up(e),

            Event::ModifiersChanged(e) => return self.dispatch_modifiers_changed(e),

            Event::MouseDown(e) => {
                // Click events are weird because they can be fired after a drag event.
                // MDN says that browsers handle this by starting from 'the most
                // specific ancestor element that contained both [positions]'
                // So we need to store the overlapping regions on mouse down.

                // If there is already region being clicked, don't replace it.
                if self.window.clicked_region.is_none() {
                    self.window.clicked_region_ids = self
                        .window
                        .mouse_regions
                        .iter()
                        .filter_map(|(region, _)| {
                            if region.bounds.contains_point(e.position) {
                                Some(region.id())
                            } else {
                                None
                            }
                        })
                        .collect();

                    let mut highest_z_index = 0;
                    let mut clicked_region_id = None;
                    for (region, z_index) in self.window.mouse_regions.iter() {
                        if region.bounds.contains_point(e.position) && *z_index >= highest_z_index {
                            highest_z_index = *z_index;
                            clicked_region_id = Some(region.id());
                        }
                    }

                    self.window.clicked_region =
                        clicked_region_id.map(|region_id| (region_id, e.button));
                }

                mouse_events.push(MouseEvent::Down(MouseDown {
                    region: Default::default(),
                    platform_event: e.clone(),
                }));
                mouse_events.push(MouseEvent::DownOut(MouseDownOut {
                    region: Default::default(),
                    platform_event: e.clone(),
                }));
            }

            Event::MouseUp(e) => {
                // NOTE: The order of event pushes is important! MouseUp events MUST be fired
                // before click events, and so the MouseUp events need to be pushed before
                // MouseClick events.

                // Synthesize one last drag event to end the drag
                mouse_events.push(MouseEvent::Drag(MouseDrag {
                    region: Default::default(),
                    prev_mouse_position: self.window.mouse_position,
                    platform_event: MouseMovedEvent {
                        position: e.position,
                        pressed_button: Some(e.button),
                        modifiers: e.modifiers,
                    },
                    end: true,
                }));
                mouse_events.push(MouseEvent::Up(MouseUp {
                    region: Default::default(),
                    platform_event: e.clone(),
                }));
                mouse_events.push(MouseEvent::UpOut(MouseUpOut {
                    region: Default::default(),
                    platform_event: e.clone(),
                }));
                mouse_events.push(MouseEvent::Click(MouseClick {
                    region: Default::default(),
                    platform_event: e.clone(),
                }));
                mouse_events.push(MouseEvent::ClickOut(MouseClickOut {
                    region: Default::default(),
                    platform_event: e.clone(),
                }));
            }

            Event::MouseMoved(
                e @ MouseMovedEvent {
                    position,
                    pressed_button,
                    ..
                },
            ) => {
                let mut style_to_assign = CursorStyle::Arrow;
                for region in self.window.cursor_regions.iter().rev() {
                    if region.bounds.contains_point(*position) {
                        style_to_assign = region.style;
                        break;
                    }
                }

                if self
                    .window
                    .platform_window
                    .is_topmost_for_position(*position)
                {
                    self.platform().set_cursor_style(style_to_assign);
                }

                if !event_reused {
                    if pressed_button.is_some() {
                        mouse_events.push(MouseEvent::Drag(MouseDrag {
                            region: Default::default(),
                            prev_mouse_position: self.window.mouse_position,
                            platform_event: e.clone(),
                            end: false,
                        }));
                    } else if let Some((_, clicked_button)) = self.window.clicked_region {
                        mouse_events.push(MouseEvent::Drag(MouseDrag {
                            region: Default::default(),
                            prev_mouse_position: self.window.mouse_position,
                            platform_event: e.clone(),
                            end: true,
                        }));

                        // Mouse up event happened outside the current window. Simulate mouse up button event
                        let button_event = e.to_button_event(clicked_button);
                        mouse_events.push(MouseEvent::Up(MouseUp {
                            region: Default::default(),
                            platform_event: button_event.clone(),
                        }));
                        mouse_events.push(MouseEvent::UpOut(MouseUpOut {
                            region: Default::default(),
                            platform_event: button_event.clone(),
                        }));
                        mouse_events.push(MouseEvent::Click(MouseClick {
                            region: Default::default(),
                            platform_event: button_event.clone(),
                        }));
                    }

                    mouse_events.push(MouseEvent::Move(MouseMove {
                        region: Default::default(),
                        platform_event: e.clone(),
                    }));
                }

                mouse_events.push(MouseEvent::Hover(MouseHover {
                    region: Default::default(),
                    platform_event: e.clone(),
                    started: false,
                }));
                mouse_events.push(MouseEvent::MoveOut(MouseMoveOut {
                    region: Default::default(),
                }));

                self.window.last_mouse_moved_event = Some(event.clone());
            }

            Event::MouseExited(event) => {
                // When the platform sends a MouseExited event, synthesize
                // a MouseMoved event whose position is outside the window's
                // bounds so that hover and cursor state can be updated.
                return self.dispatch_event(
                    Event::MouseMoved(MouseMovedEvent {
                        position: event.position,
                        pressed_button: event.pressed_button,
                        modifiers: event.modifiers,
                    }),
                    event_reused,
                );
            }

            Event::ScrollWheel(e) => mouse_events.push(MouseEvent::ScrollWheel(MouseScrollWheel {
                region: Default::default(),
                platform_event: e.clone(),
            })),
        }

        if let Some(position) = event.position() {
            self.window.mouse_position = position;
        }

        // 2. Dispatch mouse events on regions
        let mut any_event_handled = false;
        for mut mouse_event in mouse_events {
            let mut valid_regions = Vec::new();

            // GPUI elements are arranged by z_index but sibling elements can register overlapping
            // mouse regions. As such, hover events are only fired on overlapping elements which
            // are at the same z-index as the topmost element which overlaps with the mouse.
            match &mouse_event {
                MouseEvent::Hover(_) => {
                    let mut highest_z_index = None;
                    let mouse_position = self.window.mouse_position.clone();
                    let window = &mut *self.window;
                    for (region, z_index) in window.mouse_regions.iter().rev() {
                        // Allow mouse regions to appear transparent to hovers
                        if !region.hoverable {
                            continue;
                        }

                        let contains_mouse = region.bounds.contains_point(mouse_position);

                        if contains_mouse && highest_z_index.is_none() {
                            highest_z_index = Some(z_index);
                        }

                        // This unwrap relies on short circuiting boolean expressions
                        // The right side of the && is only executed when contains_mouse
                        // is true, and we know above that when contains_mouse is true
                        // highest_z_index is set.
                        if contains_mouse && z_index == highest_z_index.unwrap() {
                            //Ensure that hover entrance events aren't sent twice
                            if window.hovered_region_ids.insert(region.id()) {
                                valid_regions.push(region.clone());
                                if region.notify_on_hover {
                                    notified_views.insert(region.id().view_id());
                                }
                            }
                        } else {
                            // Ensure that hover exit events aren't sent twice
                            if window.hovered_region_ids.remove(&region.id()) {
                                valid_regions.push(region.clone());
                                if region.notify_on_hover {
                                    notified_views.insert(region.id().view_id());
                                }
                            }
                        }
                    }
                }

                MouseEvent::Down(_) | MouseEvent::Up(_) => {
                    for (region, _) in self.window.mouse_regions.iter().rev() {
                        if region.bounds.contains_point(self.window.mouse_position) {
                            valid_regions.push(region.clone());
                            if region.notify_on_click {
                                notified_views.insert(region.id().view_id());
                            }
                        }
                    }
                }

                MouseEvent::Click(e) => {
                    // Only raise click events if the released button is the same as the one stored
                    if self
                        .window
                        .clicked_region
                        .map(|(_, clicked_button)| clicked_button == e.button)
                        .unwrap_or(false)
                    {
                        // Clear clicked regions and clicked button
                        let clicked_region_ids = std::mem::replace(
                            &mut self.window.clicked_region_ids,
                            Default::default(),
                        );
                        self.window.clicked_region = None;

                        // Find regions which still overlap with the mouse since the last MouseDown happened
                        for (mouse_region, _) in self.window.mouse_regions.iter().rev() {
                            if clicked_region_ids.contains(&mouse_region.id()) {
                                if mouse_region
                                    .bounds
                                    .contains_point(self.window.mouse_position)
                                {
                                    valid_regions.push(mouse_region.clone());
                                }
                            }
                        }
                    }
                }

                MouseEvent::Drag(_) => {
                    for (mouse_region, _) in self.window.mouse_regions.iter().rev() {
                        if self.window.clicked_region_ids.contains(&mouse_region.id()) {
                            valid_regions.push(mouse_region.clone());
                        }
                    }
                }

                MouseEvent::MoveOut(_)
                | MouseEvent::UpOut(_)
                | MouseEvent::DownOut(_)
                | MouseEvent::ClickOut(_) => {
                    for (mouse_region, _) in self.window.mouse_regions.iter().rev() {
                        // NOT contains
                        if !mouse_region
                            .bounds
                            .contains_point(self.window.mouse_position)
                        {
                            valid_regions.push(mouse_region.clone());
                        }
                    }
                }

                _ => {
                    for (mouse_region, _) in self.window.mouse_regions.iter().rev() {
                        // Contains
                        if mouse_region
                            .bounds
                            .contains_point(self.window.mouse_position)
                        {
                            valid_regions.push(mouse_region.clone());
                        }
                    }
                }
            }

            //3. Fire region events
            let hovered_region_ids = self.window.hovered_region_ids.clone();
            for valid_region in valid_regions.into_iter() {
                let mut handled = false;
                mouse_event.set_region(valid_region.bounds);
                if let MouseEvent::Hover(e) = &mut mouse_event {
                    e.started = hovered_region_ids.contains(&valid_region.id())
                }
                // Handle Down events if the MouseRegion has a Click or Drag handler. This makes the api more intuitive as you would
                // not expect a MouseRegion to be transparent to Down events if it also has a Click handler.
                // This behavior can be overridden by adding a Down handler
                if let MouseEvent::Down(e) = &mouse_event {
                    let has_click = valid_region
                        .handlers
                        .contains(MouseEvent::click_disc(), Some(e.button));
                    let has_drag = valid_region
                        .handlers
                        .contains(MouseEvent::drag_disc(), Some(e.button));
                    let has_down = valid_region
                        .handlers
                        .contains(MouseEvent::down_disc(), Some(e.button));
                    if !has_down && (has_click || has_drag) {
                        handled = true;
                    }
                }

                // `event_consumed` should only be true if there are any handlers for this event.
                let mut event_consumed = handled;
                if let Some(callbacks) = valid_region.handlers.get(&mouse_event.handler_key()) {
                    for callback in callbacks {
                        handled = true;
                        let view_id = valid_region.id().view_id();
                        self.update_any_view(view_id, |view, cx| {
                            handled = callback(mouse_event.clone(), view.as_any_mut(), cx, view_id);
                        });
                        event_consumed |= handled;
                        any_event_handled |= handled;
                    }
                }

                any_event_handled |= handled;

                // For bubbling events, if the event was handled, don't continue dispatching.
                // This only makes sense for local events which return false from is_capturable.
                if event_consumed && mouse_event.is_capturable() {
                    break;
                }
            }
        }

        for view_id in notified_views {
            self.notify_view(window_id, view_id);
        }

        any_event_handled
    }

    pub(crate) fn dispatch_key_down(&mut self, event: &KeyDownEvent) -> bool {
        let window_id = self.window_id;
        if let Some(focused_view_id) = self.window.focused_view_id {
            for view_id in self.ancestors(focused_view_id).collect::<Vec<_>>() {
                if let Some(mut view) = self.views.remove(&(window_id, view_id)) {
                    let handled = view.key_down(event, self, view_id);
                    self.views.insert((window_id, view_id), view);
                    if handled {
                        return true;
                    }
                } else {
                    log::error!("view {} does not exist", view_id)
                }
            }
        }

        false
    }

    pub(crate) fn dispatch_key_up(&mut self, event: &KeyUpEvent) -> bool {
        let window_id = self.window_id;
        if let Some(focused_view_id) = self.window.focused_view_id {
            for view_id in self.ancestors(focused_view_id).collect::<Vec<_>>() {
                if let Some(mut view) = self.views.remove(&(window_id, view_id)) {
                    let handled = view.key_up(event, self, view_id);
                    self.views.insert((window_id, view_id), view);
                    if handled {
                        return true;
                    }
                } else {
                    log::error!("view {} does not exist", view_id)
                }
            }
        }

        false
    }

    pub(crate) fn dispatch_modifiers_changed(&mut self, event: &ModifiersChangedEvent) -> bool {
        let window_id = self.window_id;
        if let Some(focused_view_id) = self.window.focused_view_id {
            for view_id in self.ancestors(focused_view_id).collect::<Vec<_>>() {
                if let Some(mut view) = self.views.remove(&(window_id, view_id)) {
                    let handled = view.modifiers_changed(event, self, view_id);
                    self.views.insert((window_id, view_id), view);
                    if handled {
                        return true;
                    }
                } else {
                    log::error!("view {} does not exist", view_id)
                }
            }
        }

        false
    }

    pub fn invalidate(&mut self, mut invalidation: WindowInvalidation, appearance: Appearance) {
        self.start_frame();
        self.window.appearance = appearance;
        for view_id in &invalidation.removed {
            invalidation.updated.remove(view_id);
            self.window.rendered_views.remove(view_id);
        }
        for view_id in &invalidation.updated {
            let titlebar_height = self.window.titlebar_height;
            let element = self
                .render_view(RenderParams {
                    view_id: *view_id,
                    titlebar_height,
                    refreshing: false,
                    appearance,
                })
                .unwrap();
            self.window.rendered_views.insert(*view_id, element);
        }
    }

    pub fn render_view(&mut self, params: RenderParams) -> Result<Box<dyn AnyRootElement>> {
        let window_id = self.window_id;
        let view_id = params.view_id;
        let mut view = self
            .views
            .remove(&(window_id, view_id))
            .ok_or_else(|| anyhow!("view not found"))?;
        let element = view.render(self, view_id);
        self.views.insert((window_id, view_id), view);
        Ok(element)
    }

    pub(crate) fn layout(&mut self, refreshing: bool) -> Result<HashMap<usize, usize>> {
        let window_size = self.window.platform_window.content_size();
        let root_view_id = self.window.root_view().id();
        let mut rendered_root = self.window.rendered_views.remove(&root_view_id).unwrap();
        let mut new_parents = HashMap::default();
        let mut views_to_notify_if_ancestors_change = HashMap::default();
        rendered_root.layout(
            SizeConstraint::new(window_size, window_size),
            &mut new_parents,
            &mut views_to_notify_if_ancestors_change,
            refreshing,
            self,
        )?;

        for (view_id, view_ids_to_notify) in views_to_notify_if_ancestors_change {
            let mut current_view_id = view_id;
            loop {
                let old_parent_id = self.window.parents.get(&current_view_id);
                let new_parent_id = new_parents.get(&current_view_id);
                if old_parent_id.is_none() && new_parent_id.is_none() {
                    break;
                } else if old_parent_id == new_parent_id {
                    current_view_id = *old_parent_id.unwrap();
                } else {
                    let window_id = self.window_id;
                    for view_id_to_notify in view_ids_to_notify {
                        self.notify_view(window_id, view_id_to_notify);
                    }
                    break;
                }
            }
        }

        let old_parents = mem::replace(&mut self.window.parents, new_parents);
        self.window
            .rendered_views
            .insert(root_view_id, rendered_root);
        Ok(old_parents)
    }

    pub(crate) fn paint(&mut self) -> Result<Scene> {
        let window_size = self.window.platform_window.content_size();
        let scale_factor = self.window.platform_window.scale_factor();

        let root_view_id = self.window.root_view().id();
        let mut rendered_root = self.window.rendered_views.remove(&root_view_id).unwrap();

        let mut scene_builder = SceneBuilder::new(scale_factor);
        rendered_root.paint(
            &mut scene_builder,
            Vector2F::zero(),
            RectF::from_points(Vector2F::zero(), window_size),
            self,
        )?;
        self.window
            .rendered_views
            .insert(root_view_id, rendered_root);

        self.window.text_layout_cache.finish_frame();
        let scene = scene_builder.build();
        self.window.cursor_regions = scene.cursor_regions();
        self.window.mouse_regions = scene.mouse_regions();

        if self.window_is_active() {
            if let Some(event) = self.window.last_mouse_moved_event.clone() {
                self.dispatch_event(event, true);
            }
        }

        Ok(scene)
    }

    pub fn rect_for_text_range(&self, range_utf16: Range<usize>) -> Option<RectF> {
        let focused_view_id = self.window.focused_view_id?;
        self.window
            .rendered_views
            .get(&focused_view_id)?
            .rect_for_text_range(range_utf16, self)
            .log_err()
            .flatten()
    }

    pub fn set_window_title(&mut self, title: &str) {
        self.window.platform_window.set_title(title);
    }

    pub fn set_window_edited(&mut self, edited: bool) {
        self.window.platform_window.set_edited(edited);
    }

    pub fn is_topmost_window_for_position(&self, position: Vector2F) -> bool {
        self.window
            .platform_window
            .is_topmost_for_position(position)
    }

    pub fn activate_window(&self) {
        self.window.platform_window.activate();
    }

    pub fn window_is_active(&self) -> bool {
        self.window.is_active
    }

    pub fn window_is_fullscreen(&self) -> bool {
        self.window.is_fullscreen
    }

    pub(crate) fn dispatch_action(&mut self, view_id: Option<usize>, action: &dyn Action) -> bool {
        if let Some(view_id) = view_id {
            self.halt_action_dispatch = false;
            self.visit_dispatch_path(view_id, |view_id, capture_phase, cx| {
                cx.update_any_view(view_id, |view, cx| {
                    let type_id = view.as_any().type_id();
                    if let Some((name, mut handlers)) = cx
                        .actions_mut(capture_phase)
                        .get_mut(&type_id)
                        .and_then(|h| h.remove_entry(&action.id()))
                    {
                        for handler in handlers.iter_mut().rev() {
                            cx.halt_action_dispatch = true;
                            handler(view, action, cx, view_id);
                            if cx.halt_action_dispatch {
                                break;
                            }
                        }
                        cx.actions_mut(capture_phase)
                            .get_mut(&type_id)
                            .unwrap()
                            .insert(name, handlers);
                    }
                });

                !cx.halt_action_dispatch
            });
        }

        if !self.halt_action_dispatch {
            self.halt_action_dispatch = self.dispatch_global_action_any(action);
        }

        self.pending_effects
            .push_back(Effect::ActionDispatchNotification {
                action_id: action.id(),
            });
        self.halt_action_dispatch
    }

    /// Returns an iterator over all of the view ids from the passed view up to the root of the window
    /// Includes the passed view itself
    pub(crate) fn ancestors(&self, mut view_id: usize) -> impl Iterator<Item = usize> + '_ {
        std::iter::once(view_id)
            .into_iter()
            .chain(std::iter::from_fn(move || {
                if let Some(parent_id) = self.window.parents.get(&view_id) {
                    view_id = *parent_id;
                    Some(view_id)
                } else {
                    None
                }
            }))
    }

    // Traverses the parent tree. Walks down the tree toward the passed
    // view calling visit with true. Then walks back up the tree calling visit with false.
    // If `visit` returns false this function will immediately return.
    fn visit_dispatch_path(
        &mut self,
        view_id: usize,
        mut visit: impl FnMut(usize, bool, &mut WindowContext) -> bool,
    ) {
        // List of view ids from the leaf to the root of the window
        let path = self.ancestors(view_id).collect::<Vec<_>>();

        // Walk down from the root to the leaf calling visit with capture_phase = true
        for view_id in path.iter().rev() {
            if !visit(*view_id, true, self) {
                return;
            }
        }

        // Walk up from the leaf to the root calling visit with capture_phase = false
        for view_id in path.iter() {
            if !visit(*view_id, false, self) {
                return;
            }
        }
    }

    pub fn focused_view_id(&self) -> Option<usize> {
        self.window.focused_view_id
    }

    pub fn focus(&mut self, view_id: Option<usize>) {
        self.app_context.focus(self.window_id, view_id);
    }

    pub fn window_bounds(&self) -> WindowBounds {
        self.window.platform_window.bounds()
    }

    pub fn window_appearance(&self) -> Appearance {
        self.window.appearance
    }

    pub fn window_display_uuid(&self) -> Option<Uuid> {
        self.window.platform_window.screen().display_uuid()
    }

    pub fn show_character_palette(&self) {
        self.window.platform_window.show_character_palette();
    }

    pub fn minimize_window(&self) {
        self.window.platform_window.minimize();
    }

    pub fn zoom_window(&self) {
        self.window.platform_window.zoom();
    }

    pub fn toggle_full_screen(&self) {
        self.window.platform_window.toggle_full_screen();
    }

    pub fn prompt(
        &self,
        level: PromptLevel,
        msg: &str,
        answers: &[&str],
    ) -> oneshot::Receiver<usize> {
        self.window.platform_window.prompt(level, msg, answers)
    }

    pub fn replace_root_view<V, F>(&mut self, build_root_view: F) -> WindowHandle<V>
    where
        V: View,
        F: FnOnce(&mut ViewContext<V>) -> V,
    {
        let root_view = self.add_view(|cx| build_root_view(cx));
        self.window.focused_view_id = Some(root_view.id());
        self.window.root_view = Some(root_view.into_any());
        WindowHandle::new(self.window_id)
    }

    pub fn add_view<T, F>(&mut self, build_view: F) -> ViewHandle<T>
    where
        T: View,
        F: FnOnce(&mut ViewContext<T>) -> T,
    {
        self.add_option_view(|cx| Some(build_view(cx))).unwrap()
    }

    pub fn add_option_view<T, F>(&mut self, build_view: F) -> Option<ViewHandle<T>>
    where
        T: View,
        F: FnOnce(&mut ViewContext<T>) -> Option<T>,
    {
        let window_id = self.window_id;
        let view_id = post_inc(&mut self.next_id);
        let mut cx = ViewContext::mutable(self, view_id);
        let handle = if let Some(view) = build_view(&mut cx) {
            let mut keymap_context = KeymapContext::default();
            view.update_keymap_context(&mut keymap_context, cx.app_context());
            self.views_metadata.insert(
                (window_id, view_id),
                ViewMetadata {
                    type_id: TypeId::of::<T>(),
                    keymap_context,
                },
            );
            self.views.insert((window_id, view_id), Box::new(view));
            self.window
                .invalidation
                .get_or_insert_with(Default::default)
                .updated
                .insert(view_id);
            Some(ViewHandle::new(window_id, view_id, &self.ref_counts))
        } else {
            None
        };
        handle
    }
}

pub struct RenderParams {
    pub view_id: usize,
    pub titlebar_height: f32,
    pub refreshing: bool,
    pub appearance: Appearance,
}

#[derive(Clone, Copy, Debug, Default, Eq, PartialEq)]
pub enum Axis {
    #[default]
    Horizontal,
    Vertical,
}

impl Axis {
    pub fn invert(self) -> Self {
        match self {
            Self::Horizontal => Self::Vertical,
            Self::Vertical => Self::Horizontal,
        }
    }

    pub fn component(&self, point: Vector2F) -> f32 {
        match self {
            Self::Horizontal => point.x(),
            Self::Vertical => point.y(),
        }
    }
}

impl ToJson for Axis {
    fn to_json(&self) -> serde_json::Value {
        match self {
            Axis::Horizontal => json!("horizontal"),
            Axis::Vertical => json!("vertical"),
        }
    }
}

impl StaticColumnCount for Axis {}
impl Bind for Axis {
    fn bind(&self, statement: &Statement, start_index: i32) -> anyhow::Result<i32> {
        match self {
            Axis::Horizontal => "Horizontal",
            Axis::Vertical => "Vertical",
        }
        .bind(statement, start_index)
    }
}

impl Column for Axis {
    fn column(statement: &mut Statement, start_index: i32) -> anyhow::Result<(Self, i32)> {
        String::column(statement, start_index).and_then(|(axis_text, next_index)| {
            Ok((
                match axis_text.as_str() {
                    "Horizontal" => Axis::Horizontal,
                    "Vertical" => Axis::Vertical,
                    _ => bail!("Stored serialized item kind is incorrect"),
                },
                next_index,
            ))
        })
    }
}

pub trait Vector2FExt {
    fn along(self, axis: Axis) -> f32;
}

impl Vector2FExt for Vector2F {
    fn along(self, axis: Axis) -> f32 {
        match axis {
            Axis::Horizontal => self.x(),
            Axis::Vertical => self.y(),
        }
    }
}

pub trait RectFExt {
    fn length_along(self, axis: Axis) -> f32;
}

impl RectFExt for RectF {
    fn length_along(self, axis: Axis) -> f32 {
        match axis {
            Axis::Horizontal => self.width(),
            Axis::Vertical => self.height(),
        }
    }
}

#[derive(Copy, Clone, Debug)]
pub struct SizeConstraint {
    pub min: Vector2F,
    pub max: Vector2F,
}

impl SizeConstraint {
    pub fn new(min: Vector2F, max: Vector2F) -> Self {
        Self { min, max }
    }

    pub fn strict(size: Vector2F) -> Self {
        Self {
            min: size,
            max: size,
        }
    }
    pub fn loose(max: Vector2F) -> Self {
        Self {
            min: Vector2F::zero(),
            max,
        }
    }

    pub fn strict_along(axis: Axis, max: f32) -> Self {
        match axis {
            Axis::Horizontal => Self {
                min: vec2f(max, 0.0),
                max: vec2f(max, f32::INFINITY),
            },
            Axis::Vertical => Self {
                min: vec2f(0.0, max),
                max: vec2f(f32::INFINITY, max),
            },
        }
    }

    pub fn max_along(&self, axis: Axis) -> f32 {
        match axis {
            Axis::Horizontal => self.max.x(),
            Axis::Vertical => self.max.y(),
        }
    }

    pub fn min_along(&self, axis: Axis) -> f32 {
        match axis {
            Axis::Horizontal => self.min.x(),
            Axis::Vertical => self.min.y(),
        }
    }

    pub fn constrain(&self, size: Vector2F) -> Vector2F {
        vec2f(
            size.x().min(self.max.x()).max(self.min.x()),
            size.y().min(self.max.y()).max(self.min.y()),
        )
    }
}

impl Sub<Vector2F> for SizeConstraint {
    type Output = SizeConstraint;

    fn sub(self, rhs: Vector2F) -> SizeConstraint {
        SizeConstraint {
            min: self.min - rhs,
            max: self.max - rhs,
        }
    }
}

impl Default for SizeConstraint {
    fn default() -> Self {
        SizeConstraint {
            min: Vector2F::zero(),
            max: Vector2F::splat(f32::INFINITY),
        }
    }
}

impl ToJson for SizeConstraint {
    fn to_json(&self) -> serde_json::Value {
        json!({
            "min": self.min.to_json(),
            "max": self.max.to_json(),
        })
    }
}

pub struct ChildView {
    view_id: usize,
    view_name: &'static str,
}

impl ChildView {
    pub fn new(view: &AnyViewHandle, cx: &AppContext) -> Self {
        let view_name = cx.view_ui_name(view.window_id(), view.id()).unwrap();
        Self {
            view_id: view.id(),
            view_name,
        }
    }
}

impl<V: View> Element<V> for ChildView {
    type LayoutState = ();
    type PaintState = ();

    fn layout(
        &mut self,
        constraint: SizeConstraint,
        _: &mut V,
        cx: &mut LayoutContext<V>,
    ) -> (Vector2F, Self::LayoutState) {
        if let Some(mut rendered_view) = cx.window.rendered_views.remove(&self.view_id) {
            cx.new_parents.insert(self.view_id, cx.view_id());
            let size = rendered_view
                .layout(
                    constraint,
                    cx.new_parents,
                    cx.views_to_notify_if_ancestors_change,
                    cx.refreshing,
                    cx.view_context,
                )
                .log_err()
                .unwrap_or(Vector2F::zero());
            cx.window.rendered_views.insert(self.view_id, rendered_view);
            (size, ())
        } else {
            log::error!(
                "layout called on a ChildView element whose underlying view was dropped (view_id: {}, name: {:?})",
                self.view_id,
                self.view_name
            );
            (Vector2F::zero(), ())
        }
    }

    fn paint(
        &mut self,
        scene: &mut SceneBuilder,
        bounds: RectF,
        visible_bounds: RectF,
        _: &mut Self::LayoutState,
        _: &mut V,
        cx: &mut PaintContext<V>,
    ) {
        if let Some(mut rendered_view) = cx.window.rendered_views.remove(&self.view_id) {
            rendered_view
                .paint(scene, bounds.origin(), visible_bounds, cx)
                .log_err();
            cx.window.rendered_views.insert(self.view_id, rendered_view);
        } else {
            log::error!(
                "paint called on a ChildView element whose underlying view was dropped (view_id: {}, name: {:?})",
                self.view_id,
                self.view_name
            );
        }
    }

    fn rect_for_text_range(
        &self,
        range_utf16: Range<usize>,
        _: RectF,
        _: RectF,
        _: &Self::LayoutState,
        _: &Self::PaintState,
        _: &V,
        cx: &ViewContext<V>,
    ) -> Option<RectF> {
        if let Some(rendered_view) = cx.window.rendered_views.get(&self.view_id) {
            rendered_view
                .rect_for_text_range(range_utf16, &cx.window_context)
                .log_err()
                .flatten()
        } else {
            log::error!(
                "rect_for_text_range called on a ChildView element whose underlying view was dropped (view_id: {}, name: {:?})",
                self.view_id,
                self.view_name
            );
            None
        }
    }

    fn debug(
        &self,
        bounds: RectF,
        _: &Self::LayoutState,
        _: &Self::PaintState,
        _: &V,
        cx: &ViewContext<V>,
    ) -> serde_json::Value {
        json!({
            "type": "ChildView",
            "bounds": bounds.to_json(),
            "child": if let Some(element) = cx.window.rendered_views.get(&self.view_id) {
                element.debug(&cx.window_context).log_err().unwrap_or_else(|| json!(null))
            } else {
                json!(null)
            }
        })
    }
}<|MERGE_RESOLUTION|>--- conflicted
+++ resolved
@@ -14,13 +14,8 @@
     text_layout::TextLayoutCache,
     util::post_inc,
     Action, AnyView, AnyViewHandle, AppContext, BorrowAppContext, BorrowWindowContext, Effect,
-<<<<<<< HEAD
     Element, Entity, Handle, LayoutContext, MouseRegion, MouseRegionId, PaintContext, SceneBuilder,
-    Subscription, View, ViewContext, ViewHandle, WindowInvalidation,
-=======
-    Element, Entity, Handle, LayoutContext, MouseRegion, MouseRegionId, SceneBuilder, Subscription,
-    View, ViewContext, ViewHandle, WindowHandle, WindowInvalidation,
->>>>>>> d3c1966d
+    Subscription, View, ViewContext, ViewHandle, WindowHandle, WindowInvalidation,
 };
 use anyhow::{anyhow, bail, Result};
 use collections::{HashMap, HashSet};
