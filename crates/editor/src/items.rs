--- conflicted
+++ resolved
@@ -137,13 +137,8 @@
                     editor.set_selections_from_remote(selections, cx);
                 }
 
-<<<<<<< HEAD
                 if let Some(scroll_top_anchor) = scroll_top_anchor {
-                    editor.set_scroll_anchor(
-=======
-                if let Some(anchor) = state.scroll_top_anchor {
                     editor.set_scroll_anchor_remote(
->>>>>>> fcea254e
                         ScrollAnchor {
                             top_anchor: scroll_top_anchor,
                             offset: vec2f(state.scroll_x, state.scroll_y),
@@ -365,28 +360,13 @@
                 });
 
                 if !selections.is_empty() {
-<<<<<<< HEAD
                     this.set_selections_from_remote(selections, cx);
                     this.request_autoscroll_remotely(Autoscroll::newest(), cx);
                 } else if let Some(anchor) = scroll_top_anchor {
-                    this.set_scroll_anchor(ScrollAnchor {top_anchor: anchor, offset: vec2f(message.scroll_x, message.scroll_y) }, cx);
-=======
-                    self.set_selections_from_remote(selections, cx);
-                    self.request_autoscroll_remotely(Autoscroll::newest(), cx);
-                } else if let Some(anchor) = message.scroll_top_anchor {
-                    self.set_scroll_anchor_remote(
-                        ScrollAnchor {
-                            top_anchor: Anchor {
-                                buffer_id: Some(buffer_id),
-                                excerpt_id,
-                                text_anchor: language::proto::deserialize_anchor(anchor)
-                                    .ok_or_else(|| anyhow!("invalid scroll top"))?,
-                            },
-                            offset: vec2f(message.scroll_x, message.scroll_y),
-                        },
-                        cx,
-                    );
->>>>>>> fcea254e
+                    this.set_scroll_anchor_remote(ScrollAnchor {
+                        top_anchor: anchor,
+                        offset: vec2f(message.scroll_x, message.scroll_y)
+                    }, cx);
                 }
             });
             Ok(())
