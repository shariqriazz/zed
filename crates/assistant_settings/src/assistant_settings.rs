--- conflicted
+++ resolved
@@ -669,7 +669,6 @@
     pub model: String,
 }
 
-<<<<<<< HEAD
 #[derive(Clone, Debug, Serialize, Deserialize, PartialEq)]
 pub struct LanguageModelProviderSetting(pub String);
 
@@ -690,6 +689,7 @@
                 "zed.dev".into(),
                 "copilot_chat".into(),
                 "deepseek".into(),
+                "openrouter".into(),
             ]),
             ..Default::default()
         }
@@ -707,25 +707,6 @@
     fn from(provider: &str) -> Self {
         Self(provider.to_string())
     }
-=======
-fn providers_schema(_: &mut schemars::r#gen::SchemaGenerator) -> schemars::schema::Schema {
-    schemars::schema::SchemaObject {
-        enum_values: Some(vec![
-            "anthropic".into(),
-            "bedrock".into(),
-            "google".into(),
-            "lmstudio".into(),
-            "ollama".into(),
-            "openai".into(),
-            "zed.dev".into(),
-            "copilot_chat".into(),
-            "deepseek".into(),
-            "openrouter".into(),
-        ]),
-        ..Default::default()
-    }
-    .into()
->>>>>>> 91e4091c
 }
 
 impl Default for LanguageModelSelection {
